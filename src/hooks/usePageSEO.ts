--- conflicted
+++ resolved
@@ -1,7 +1,7 @@
 /**
  * Hook for managing page-specific SEO dynamically
  */
-import { useEffect, useMemo } from 'react';
+import { useEffect } from 'react';
 
 interface SEOHeadProps {
   title?: string;
@@ -16,46 +16,6 @@
   structuredData?: Record<string, unknown>;
 }
 
-<<<<<<< HEAD
-interface SEOData {
-  title?: string;
-  description?: string;
-  keywords?: string;
-  image?: string;
-  url?: string;
-  type?: string;
-  twitterCard?: string;
-  noIndex?: boolean;
-  noFollow?: boolean;
-  structuredData?: Record<string, unknown>;
-}
-
-export function usePageSEO({
-  title,
-  description,
-  keywords,
-  image,
-  url,
-  type = 'website',
-  twitterCard = 'summary_large_image',
-  noIndex = false,
-  noFollow = false,
-  structuredData,
-}: SEOHeadProps = {}): { seoData: SEOData } {
-  
-  const seoData = useMemo(() => ({
-    title,
-    description,
-    keywords,
-    image,
-    url,
-    type,
-    twitterCard,
-    noIndex,
-    noFollow,
-    structuredData,
-  }), [title, description, keywords, image, url, type, twitterCard, noIndex, noFollow, structuredData]);
-=======
 export function usePageSEO(props: SEOHeadProps = {}): { seoData: Required<SEOHeadProps> } {
   const {
     title = 'Rrish Music - Live Piano Performance | Music Teaching | Collaboration',
@@ -69,7 +29,6 @@
     noFollow = false,
     structuredData = {},
   } = props;
->>>>>>> f379307f
 
   useEffect(() => {
     // Set document title
@@ -131,9 +90,6 @@
     }
   }, [title, description, keywords, image, url, type, twitterCard, noIndex, noFollow, structuredData]);
 
-<<<<<<< HEAD
-  return { seoData };
-=======
   return {
     seoData: {
       title,
@@ -148,5 +104,4 @@
       structuredData,
     }
   };
->>>>>>> f379307f
 }